"""Main Streamlit application for Swedish Bird Observations."""
import streamlit as st
import pandas as pd
from datetime import datetime, timedelta, date
from typing import Optional, List, Dict, Any
import sys
from pathlib import Path
import folium
from folium.plugins import MarkerCluster
from streamlit_folium import st_folium

# Add parent directory to path for imports
sys.path.insert(0, str(Path(__file__).parent.parent))

from src.config import Config
from src.api.gbif_client import GBIFAPIClient
from src.api.artportalen_client import ArtportalenAPIClient
from src.api.unified_client import UnifiedAPIClient


def init_session_state():
    """Initialize session state variables."""
    if 'unified_client' not in st.session_state:
        # Initialize GBIF client
        gbif_client = GBIFAPIClient(
            Config.GBIF_API_BASE_URL,
            Config.DATASET_KEY
        )
        
        # Initialize Artportalen client if API key is available
        artportalen_client = None
        if Config.ARTPORTALEN_API_KEY:
            artportalen_client = ArtportalenAPIClient(
                Config.ARTPORTALEN_API_BASE_URL,
                Config.ARTPORTALEN_API_KEY
            )
        
        # Create unified client
        st.session_state.unified_client = UnifiedAPIClient(
            gbif_client=gbif_client,
            artportalen_client=artportalen_client,
            date_threshold_days=Config.ARTPORTALEN_DATE_THRESHOLD_DAYS
        )

    if 'observations_data' not in st.session_state:
        st.session_state.observations_data = None

    if 'last_search_params' not in st.session_state:
        st.session_state.last_search_params = None
    
    if 'api_selection' not in st.session_state:
        st.session_state.api_selection = "auto"


def format_observation_record(record: Dict[str, Any]) -> Dict[str, Any]:
    """Format a single observation record for display."""
    formatted = {
        'Date': record.get('eventDate', 'N/A'),
        'Year': record.get('year', 'N/A'),
        'Month': record.get('month', 'N/A'),
        'Day': record.get('day', 'N/A'),
        'Scientific Name': record.get('species', record.get('scientificName', 'N/A')),
        'Common Name': record.get('vernacularName', 'N/A'),
        'Locality': record.get('locality', 'N/A'),
        'State/Province': record.get('stateProvince', 'N/A'),
        'Country': record.get('countryCode', 'N/A'),
        'Observer': record.get('recordedBy', 'N/A'),
        'Individual Count': record.get('individualCount') if record.get('individualCount') is not None else pd.NA,
        'Basis of Record': record.get('basisOfRecord', 'N/A'),
    }

    # Add coordinates if available
    if record.get('decimalLatitude') and record.get('decimalLongitude'):
        formatted['latitude'] = record['decimalLatitude']
        formatted['longitude'] = record['decimalLongitude']

    return formatted


def create_clustered_map(df: pd.DataFrame) -> folium.Map:
    """Create a Folium map with clustered markers for observations.

    Args:
        df: DataFrame containing observation data with latitude/longitude columns

    Returns:
        A folium.Map object with clustered markers, or None if no valid coordinates
    """
    # Check if required columns exist
    if 'latitude' not in df.columns or 'longitude' not in df.columns:
        return None
    
    # Filter for valid coordinates
    map_data = df[['latitude', 'longitude']].dropna()

    if map_data.empty:
        return None

    # Calculate map center
    center_lat = map_data['latitude'].mean()
    center_lon = map_data['longitude'].mean()

    # Create map centered on observations
    m = folium.Map(
        location=[center_lat, center_lon],
        zoom_start=6,
        tiles='OpenStreetMap'
    )

    # Create marker cluster
    marker_cluster = MarkerCluster(
        name='Observations',
        overlay=True,
        control=True,
        show=True
    ).add_to(m)

    # Add markers to cluster
    for idx, row in map_data.iterrows():
        # Get additional information for popup if available
        popup_text = f"Observation at ({row['latitude']:.4f}, {row['longitude']:.4f})"

        # Try to add species information if available in the dataframe
        if 'Scientific Name' in df.columns:
            species_name = df.loc[idx, 'Scientific Name']
            if pd.notna(species_name):
                popup_text = f"<b>{species_name}</b><br>" + popup_text

        if 'Common Name' in df.columns:
            common_name = df.loc[idx, 'Common Name']
            if pd.notna(common_name) and common_name != 'N/A':
                popup_text = popup_text.replace('<br>', f" ({common_name})<br>")

        if 'Date' in df.columns:
            obs_date = df.loc[idx, 'Date']
            if pd.notna(obs_date):
                popup_text += f"<br>Date: {obs_date}"

        # Add marker to cluster
        folium.Marker(
            location=[row['latitude'], row['longitude']],
            popup=folium.Popup(popup_text, max_width=300),
            icon=folium.Icon(color='blue', icon='info-sign')
        ).add_to(marker_cluster)

    # Add layer control
    folium.LayerControl().add_to(m)

    return m


def display_about_section():
    """Display information about the dataset."""
    st.sidebar.header("About the Data")

    with st.sidebar.expander("Dataset Information"):
        st.markdown("""
        **Artportalen - Swedish Species Observation System**

        - **116+ million** observations
        - **Dual API support**: Real-time (Artportalen) + Historical (GBIF)
        - **Open data** (CC0 license)
        - Managed by SLU Artdatabanken
        """)

        # Show API availability
        api_info = st.session_state.unified_client.get_current_api_info()
        st.markdown("**API Status:**")
        st.markdown(f"- ✅ GBIF API: Available")
        if api_info["artportalen_available"]:
            st.markdown(f"- ✅ Artportalen API: Available (Real-time)")
        else:
            st.markdown(f"- ⚠️ Artportalen API: Not configured (using GBIF only)")

        if st.button("View Dataset on GBIF"):
            st.markdown(f"[Open GBIF Dataset](https://www.gbif.org/dataset/{Config.DATASET_KEY})")


def display_search_filters():
    """Display search filters and return search parameters."""
    st.sidebar.header("Search Filters")

<<<<<<< HEAD
    # API Selection
    st.sidebar.subheader("Data Source")
    api_info = st.session_state.unified_client.get_current_api_info()
    
    api_options = ["auto"]
    api_labels = ["Auto (Smart Selection)"]
    
    if api_info["artportalen_available"]:
        api_options.extend(["artportalen", "gbif"])
        api_labels.extend(["Artportalen (Real-time)", "GBIF (Historical)"])
    else:
        api_options.append("gbif")
        api_labels.append("GBIF (Historical)")
    
    api_selection_idx = api_options.index(st.session_state.api_selection) if st.session_state.api_selection in api_options else 0
    selected_api = st.sidebar.selectbox(
        "API Source",
        options=api_options,
        format_func=lambda x: api_labels[api_options.index(x)],
        index=api_selection_idx,
        help="Auto: Recent dates use Artportalen (real-time), older dates use GBIF (weekly updates)"
    )
    st.session_state.api_selection = selected_api
    
    if selected_api == "auto":
        st.sidebar.caption(f"🔄 Auto-selection: Recent ({Config.ARTPORTALEN_DATE_THRESHOLD_DAYS} days) → Artportalen, Older → GBIF")
    elif selected_api == "artportalen":
        st.sidebar.caption("⚡ Using Artportalen API (Real-time data)")
    else:
        st.sidebar.caption("📚 Using GBIF API (Weekly updates)")

    # Date range filtering
    st.sidebar.subheader("Date Range")
    today = datetime.now().date()
    yesterday = today - timedelta(days=1)
    
    # Default to current day and the day before
    default_end = today
    default_start = yesterday
    
    # Use session state to preserve date selections
    # Initialize defaults if not already set
    if 'start_date' not in st.session_state or 'end_date' not in st.session_state:
        st.session_state.start_date = default_start
        st.session_state.end_date = default_end
    
    start_date = st.sidebar.date_input(
        "Start Date",
        value=st.session_state.start_date,
        max_value=today,
        help="Select the start date for observations"
    )
=======
    # Date range filtering
    st.sidebar.subheader("Date Range")
    today = datetime.now().date()
    yesterday = today - timedelta(days=1)
    
    # Default to a date range that should have data
    # Use system date, but if it's clearly in the future (year > current reasonable year),
    # default to recent dates from the previous year
    if today.year > 2024:  # If system date seems wrong (future), use 2024 dates
        # Default to a recent date range from 2024
        default_end = date(2024, 10, 31)
        default_start = date(2024, 10, 30)
    else:
        default_end = today
        default_start = yesterday
    
    # Use session state to preserve date selections
    # Reset to defaults if current dates are clearly in the future and have no data
    if 'start_date' not in st.session_state or 'end_date' not in st.session_state:
        st.session_state.start_date = default_start
        st.session_state.end_date = default_end
    elif st.session_state.start_date.year > 2024 or st.session_state.end_date.year > 2024:
        # If stored dates are in the future, reset to sensible defaults
        st.session_state.start_date = default_start
        st.session_state.end_date = default_end
    
    start_date = st.sidebar.date_input(
        "Start Date",
        value=st.session_state.start_date,
        max_value=today,
        help="Select the start date for observations"
    )
>>>>>>> 2e130099
    
    end_date = st.sidebar.date_input(
        "End Date",
        value=st.session_state.end_date,
        max_value=today,
        help="Select the end date for observations"
    )
    
    # Validate date range
    if start_date > end_date:
        st.sidebar.error("Start date must be before or equal to end date.")
        end_date = start_date
    
    # Update session state
    st.session_state.start_date = start_date
    st.session_state.end_date = end_date

    # Max results
    max_results = st.sidebar.slider(
        "Maximum results",
        min_value=10,
        max_value=300,
        value=100,
        step=10,
        help="Number of observations to retrieve (GBIF max: 300 per request)"
    )

    # Location filters
    st.sidebar.subheader("Location Filter")
    province = st.sidebar.text_input(
        "State/Province (optional)",
        help="Enter Swedish county/province name (e.g., 'Skåne', 'Stockholm')"
    )
    
    locality = st.sidebar.text_input(
        "Locality (optional)",
        help="Enter city/town name for more specific location filtering"
    )

    return {
        'start_date': start_date,
        'end_date': end_date,
        'max_results': max_results,
        'province': province if province else None,
<<<<<<< HEAD
        'locality': locality if locality else None,
        'api_selection': selected_api
=======
        'locality': locality if locality else None
>>>>>>> 2e130099
    }


def search_observations(search_params: Dict[str, Any]):
    """Execute observation search with given parameters."""
<<<<<<< HEAD
    start_date = search_params['start_date']
    end_date = search_params['end_date']
    api_selection = search_params.get('api_selection', 'auto')
    
    # Determine which API will be used for the spinner message
    api_info = st.session_state.unified_client.get_current_api_info()
    use_artportalen, reason = st.session_state.unified_client._should_use_artportalen(
        start_date, end_date, api_selection
    )
    
    if use_artportalen:
        spinner_msg = "Searching Artportalen API for real-time bird observations..."
    else:
        spinner_msg = "Searching GBIF API for bird observations from Artportalen..."
    
    with st.spinner(spinner_msg):
        # Use unified client with forced API selection if specified
        result = st.session_state.unified_client.search_occurrences(
            taxon_key=Config.BIRDS_TAXON_KEY,
            taxon_id=Config.ARTPORTALEN_BIRDS_TAXON_ID,
            start_date=start_date,
            end_date=end_date,
            country=Config.COUNTRY_CODE,
            limit=search_params['max_results'],
            state_province=search_params['province'],
            locality=search_params.get('locality'),
            force_api=api_selection
        )
=======
    with st.spinner("Searching GBIF for bird observations from Artportalen..."):
        start_date = search_params['start_date']
        end_date = search_params['end_date']
        today = datetime.now().date()
        days_span = (end_date - start_date).days
        is_recent = (today - end_date).days <= 7
        
        # For recent date ranges (within last 7 days), query each day separately
        # and combine results, as eventDate may not work reliably for very recent dates
        if is_recent and days_span <= 7 and days_span >= 0:
            # Query each day separately and combine
            all_results = []
            total_count = 0
            current_date = start_date
            
            while current_date <= end_date:
                day_result = st.session_state.api_client.search_occurrences(
                    taxon_key=Config.BIRDS_TAXON_KEY,
                    start_date=current_date,  # Single date uses year/month/day
                    country=Config.COUNTRY_CODE,
                    limit=min(300, search_params['max_results']),
                    state_province=search_params['province'],
                    locality=search_params.get('locality')
                )
                
                if 'error' not in day_result:
                    day_results = day_result.get('results', [])
                    all_results.extend(day_results)
                    total_count += day_result.get('count', 0)
                
                current_date += timedelta(days=1)
                
                # Limit total results to max_results
                if len(all_results) >= search_params['max_results']:
                    all_results = all_results[:search_params['max_results']]
                    break
            
            # Combine results
            result = {
                'results': all_results,
                'count': total_count
            }
        else:
            # For older date ranges, use normal date range query
            result = st.session_state.api_client.search_occurrences(
                taxon_key=Config.BIRDS_TAXON_KEY,
                start_date=start_date,
                end_date=end_date,
                country=Config.COUNTRY_CODE,
                limit=search_params['max_results'],
                state_province=search_params['province'],
                locality=search_params.get('locality')
            )
>>>>>>> 2e130099

        if 'error' in result:
            api_source = result.get('_api_source', 'unknown')
            error_msg = result['error']
            
            st.error(f"Search failed ({api_source.upper()}): {error_msg}")
            
            if api_source == 'artportalen':
                st.info(
                    "Artportalen API issues:\n"
                    "- Check your API key configuration\n"
                    "- Verify API key is valid and active\n"
                    "- API may be temporarily unavailable\n"
                    "\nFalling back to GBIF API..."
                )
            else:
                st.info(
                    "Common issues:\n"
                    "- Network connectivity problems\n"
                    "- GBIF API temporarily unavailable\n"
                    "- Invalid search parameters"
                )
            return

        # Check if we got results
        results = result.get('results', [])
        count = result.get('count', 0)
        api_source = result.get('_api_source', 'gbif')
        api_reason = result.get('_api_selection_reason', 'unknown')
        
        # Show API source info
        if api_source == 'artportalen':
            st.success("✅ Using Artportalen API (Real-time data)")
        else:
            if api_reason == 'artportalen_unavailable':
                st.info("ℹ️ Artportalen API not configured - using GBIF API (Weekly updates)")
            elif api_reason == 'historical_date_range':
                st.info("ℹ️ Historical date range - using GBIF API (Weekly updates)")
            else:
                st.info("ℹ️ Using GBIF API (Weekly updates)")
        
        # If no results but no error, check if we're querying future dates or very recent dates
        if not results and count == 0:
            today = datetime.now().date()
            days_ahead = (search_params['start_date'] - today).days
            days_behind = (today - search_params['end_date']).days
            
            if days_ahead > 0:
                st.warning(
                    f"No observations found for {search_params['start_date']} to {search_params['end_date']}. "
                    f"This date appears to be in the future. The most recent available data may be from earlier dates. "
                    "Try selecting a date range from the past year."
                )
            elif days_behind <= 2 and api_source == 'gbif':
                st.info(
                    f"No observations found for {search_params['start_date']} to {search_params['end_date']}. "
                    "Very recent dates may not be available in GBIF API as it updates weekly. "
                    "Try using Artportalen API for real-time data, or search with dates from a few days ago."
                )
            else:
                st.warning(
                    f"No observations found for the date range {search_params['start_date']} to {search_params['end_date']}. "
                    "Try adjusting your date range or filters."
                )
            # Still store the result so the UI can show the empty state
            st.session_state.observations_data = result
            st.session_state.last_search_params = search_params
            return

        # Check if we got results - GBIF API returns results in 'results' array
        results = result.get('results', [])
        count = result.get('count', 0)
        
        # If no results but no error, check if we're querying future dates
        if not results and count == 0:
            today = datetime.now().date()
            # If querying recent dates (within last 30 days) with no results, might be future dates
            days_ahead = (search_params['start_date'] - today).days
            if days_ahead > 0:
                # Querying future dates - try to find most recent date with data
                st.warning(
                    f"No observations found for {search_params['start_date']} to {search_params['end_date']}. "
                    f"This date appears to be in the future. The most recent available data may be from earlier dates. "
                    "Try selecting a date range from the past year."
                )
            else:
                st.warning(
                    f"No observations found for the date range {search_params['start_date']} to {search_params['end_date']}. "
                    "Try adjusting your date range or filters."
                )
            # Still store the result so the UI can show the empty state
            st.session_state.observations_data = result
            st.session_state.last_search_params = search_params
            return

        # Store results in session state
        st.session_state.observations_data = result
        st.session_state.last_search_params = search_params


def display_observations():
    """Display the observations data."""
    if st.session_state.observations_data is None:
        st.info("Use the sidebar to configure search parameters and click 'Search' to view observations.")

        # Show example
        st.markdown("---")
        st.subheader("About This Application")
        st.markdown("""
        This application provides free access to Swedish bird observations from **Artportalen**,
        the Swedish Species Observation System, via the **GBIF public API**.

        **Features:**
        - 🔍 Search 116+ million observations
        - 📅 Filter by date range and location
        - 🗺️ View observations on an interactive map with clustering
        - 📍 Automatic grouping of nearby observations for better visualization
        - 💾 Download data as CSV
        - 🌍 **No API key required** - completely free!

        **Get started by clicking the Search button in the sidebar!**
        """)
        return

    data = st.session_state.observations_data

    # Display summary
    st.header("Search Results")

    # Check for results
    results = data.get('results', [])
    total_count = data.get('count', 0)
    api_source = data.get('_api_source', 'gbif')

    if not results:
        st.warning("No observations found for the given search criteria. Try adjusting your filters.")
        return

    # Show data source badge
    if api_source == 'artportalen':
        st.success("📡 **Data Source:** Artportalen API (Real-time observations)")
    else:
        st.info("📚 **Data Source:** GBIF API (Weekly updates from Artportalen)")

    # Summary metrics
    col1, col2, col3, col4 = st.columns(4)
    with col1:
        st.metric("Results Shown", len(results))
    with col2:
        st.metric("Total Available", f"{total_count:,}")
    with col3:
        # Count unique species
        species = set()
        for record in results:
            species_name = record.get('species') or record.get('scientificName')
            if species_name:
                species.add(species_name)
        st.metric("Unique Species", len(species))
    with col4:
        # Get year range from results
        years = [r.get('year') for r in results if r.get('year')]
        if years:
            year_range = f"{min(years)}-{max(years)}"
            st.metric("Year Range", year_range)

    # Format records for display
    formatted_records = [format_observation_record(record) for record in results]

    if formatted_records:
        df = pd.DataFrame(formatted_records)

        # Display map if coordinates are available (before table)
        if 'latitude' in df.columns and 'longitude' in df.columns:
            st.subheader("Observation Locations")

            # Create clustered map
            clustered_map = create_clustered_map(df)

            if clustered_map is not None:
                # Display the map with clustering
                st_folium(
                    clustered_map,
                    width=None,  # Use full container width
                    height=600,
                    returned_objects=[]  # Don't track user interactions
                )

                # Add info about clustering
                st.info(
                    "🗺️ **Interactive Map with Clustering**: "
                    "Nearby observations are automatically grouped together. "
                    "Click on cluster circles to zoom in and see individual observations. "
                    "Click on markers to see observation details."
                )
            else:
                st.info("No coordinate data available for mapping.")

        # Display observations table
        st.subheader("Observations")

        # Display as interactive table
        st.dataframe(
            df,
            width='stretch',
            hide_index=True
        )

        # Download button
        csv = df.to_csv(index=False)
        st.download_button(
            label="📥 Download as CSV",
            data=csv,
            file_name=f"bird_observations_{datetime.now().strftime('%Y%m%d_%H%M%S')}.csv",
            mime="text/csv"
        )

        # Pagination info
        if total_count > len(results):
            api_name = "Artportalen" if api_source == 'artportalen' else "GBIF"
            max_limit = 1000 if api_source == 'artportalen' else 300
            st.info(
                f"Showing {len(results)} of {total_count:,} total observations. "
                f"The {api_name} API limits results to {max_limit} per request. "
                f"Use more specific filters to narrow your search."
            )

    # Show raw data in expander
    api_name = "Artportalen" if api_source == 'artportalen' else "GBIF"
    with st.expander(f"View Raw {api_name} API Response"):
        st.json(data)


def main():
    """Main application function."""
    st.set_page_config(
        page_title="Swedish Bird Observations",
        page_icon="🐦",
        layout="wide",
        initial_sidebar_state="expanded"
    )

    # Initialize session state
    init_session_state()

    # Header
    st.title("🐦 Swedish Bird Observations")
    st.markdown(
        "Explore bird observations from **Artportalen** (Swedish Species Observation System) "
        "with **dual API support**: Real-time data via Artportalen API or historical data via GBIF API."
    )

    # About section
    display_about_section()

    # Search filters
    search_params = display_search_filters()

    # Search button
    if st.sidebar.button("🔍 Search", type="primary", width='stretch'):
        search_observations(search_params)

    # Display results
    display_observations()

    # Footer
    st.markdown("---")
    api_info = st.session_state.unified_client.get_current_api_info()
    if api_info["artportalen_available"]:
        st.markdown(
            "Data from [Artportalen](https://www.artportalen.se/) via "
            "[Artportalen API](https://api-portal.artdatabanken.se/) (real-time) and "
            "[GBIF](https://www.gbif.org/) (historical) • "
            f"[View Dataset](https://www.gbif.org/dataset/{Config.DATASET_KEY})"
        )
    else:
        st.markdown(
            "Data from [Artportalen](https://www.artportalen.se/) via "
            "[GBIF](https://www.gbif.org/) • "
            f"[View Dataset](https://www.gbif.org/dataset/{Config.DATASET_KEY})"
        )


if __name__ == "__main__":
    main()<|MERGE_RESOLUTION|>--- conflicted
+++ resolved
@@ -180,7 +180,6 @@
     """Display search filters and return search parameters."""
     st.sidebar.header("Search Filters")
 
-<<<<<<< HEAD
     # API Selection
     st.sidebar.subheader("Data Source")
     api_info = st.session_state.unified_client.get_current_api_info()
@@ -212,28 +211,6 @@
     else:
         st.sidebar.caption("📚 Using GBIF API (Weekly updates)")
 
-    # Date range filtering
-    st.sidebar.subheader("Date Range")
-    today = datetime.now().date()
-    yesterday = today - timedelta(days=1)
-    
-    # Default to current day and the day before
-    default_end = today
-    default_start = yesterday
-    
-    # Use session state to preserve date selections
-    # Initialize defaults if not already set
-    if 'start_date' not in st.session_state or 'end_date' not in st.session_state:
-        st.session_state.start_date = default_start
-        st.session_state.end_date = default_end
-    
-    start_date = st.sidebar.date_input(
-        "Start Date",
-        value=st.session_state.start_date,
-        max_value=today,
-        help="Select the start date for observations"
-    )
-=======
     # Date range filtering
     st.sidebar.subheader("Date Range")
     today = datetime.now().date()
@@ -266,7 +243,6 @@
         max_value=today,
         help="Select the start date for observations"
     )
->>>>>>> 2e130099
     
     end_date = st.sidebar.date_input(
         "End Date",
@@ -311,18 +287,13 @@
         'end_date': end_date,
         'max_results': max_results,
         'province': province if province else None,
-<<<<<<< HEAD
         'locality': locality if locality else None,
         'api_selection': selected_api
-=======
-        'locality': locality if locality else None
->>>>>>> 2e130099
     }
 
 
 def search_observations(search_params: Dict[str, Any]):
     """Execute observation search with given parameters."""
-<<<<<<< HEAD
     start_date = search_params['start_date']
     end_date = search_params['end_date']
     api_selection = search_params.get('api_selection', 'auto')
@@ -351,61 +322,6 @@
             locality=search_params.get('locality'),
             force_api=api_selection
         )
-=======
-    with st.spinner("Searching GBIF for bird observations from Artportalen..."):
-        start_date = search_params['start_date']
-        end_date = search_params['end_date']
-        today = datetime.now().date()
-        days_span = (end_date - start_date).days
-        is_recent = (today - end_date).days <= 7
-        
-        # For recent date ranges (within last 7 days), query each day separately
-        # and combine results, as eventDate may not work reliably for very recent dates
-        if is_recent and days_span <= 7 and days_span >= 0:
-            # Query each day separately and combine
-            all_results = []
-            total_count = 0
-            current_date = start_date
-            
-            while current_date <= end_date:
-                day_result = st.session_state.api_client.search_occurrences(
-                    taxon_key=Config.BIRDS_TAXON_KEY,
-                    start_date=current_date,  # Single date uses year/month/day
-                    country=Config.COUNTRY_CODE,
-                    limit=min(300, search_params['max_results']),
-                    state_province=search_params['province'],
-                    locality=search_params.get('locality')
-                )
-                
-                if 'error' not in day_result:
-                    day_results = day_result.get('results', [])
-                    all_results.extend(day_results)
-                    total_count += day_result.get('count', 0)
-                
-                current_date += timedelta(days=1)
-                
-                # Limit total results to max_results
-                if len(all_results) >= search_params['max_results']:
-                    all_results = all_results[:search_params['max_results']]
-                    break
-            
-            # Combine results
-            result = {
-                'results': all_results,
-                'count': total_count
-            }
-        else:
-            # For older date ranges, use normal date range query
-            result = st.session_state.api_client.search_occurrences(
-                taxon_key=Config.BIRDS_TAXON_KEY,
-                start_date=start_date,
-                end_date=end_date,
-                country=Config.COUNTRY_CODE,
-                limit=search_params['max_results'],
-                state_province=search_params['province'],
-                locality=search_params.get('locality')
-            )
->>>>>>> 2e130099
 
         if 'error' in result:
             api_source = result.get('_api_source', 'unknown')
@@ -475,32 +391,6 @@
             st.session_state.last_search_params = search_params
             return
 
-        # Check if we got results - GBIF API returns results in 'results' array
-        results = result.get('results', [])
-        count = result.get('count', 0)
-        
-        # If no results but no error, check if we're querying future dates
-        if not results and count == 0:
-            today = datetime.now().date()
-            # If querying recent dates (within last 30 days) with no results, might be future dates
-            days_ahead = (search_params['start_date'] - today).days
-            if days_ahead > 0:
-                # Querying future dates - try to find most recent date with data
-                st.warning(
-                    f"No observations found for {search_params['start_date']} to {search_params['end_date']}. "
-                    f"This date appears to be in the future. The most recent available data may be from earlier dates. "
-                    "Try selecting a date range from the past year."
-                )
-            else:
-                st.warning(
-                    f"No observations found for the date range {search_params['start_date']} to {search_params['end_date']}. "
-                    "Try adjusting your date range or filters."
-                )
-            # Still store the result so the UI can show the empty state
-            st.session_state.observations_data = result
-            st.session_state.last_search_params = search_params
-            return
-
         # Store results in session state
         st.session_state.observations_data = result
         st.session_state.last_search_params = search_params
